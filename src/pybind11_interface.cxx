#ifdef PYBIND11


#include "NISTfit/abc.h"
#include "NISTfit/optimizers.h"
#include "NISTfit/numeric_evaluators.h"
#include "NISTfit/examples.h"

#include <pybind11/pybind11.h>
#include <pybind11/stl.h>
<<<<<<< HEAD
#include <pybind11/functional.h>

=======
#include <pybind11/eigen.h>
>>>>>>> a65e6cae
namespace py = pybind11;

using namespace NISTfit;

double fit_decaying_exponential(bool threading, std::size_t Nmax, short Nthreads, long N, long Nrepeat)
{
    double a = 0.2, b = 3, c = 1.3;
    std::vector<std::shared_ptr<AbstractOutput> > outputs;
    for (double i = 0; i < Nmax; ++i) {
        double x = i / ((double)Nmax);
        double y = exp(-a*x)*sin(b*x)*cos(c*x);
        auto in = std::shared_ptr<NumericInput>(new NumericInput(x, y));
        outputs.push_back(std::shared_ptr<AbstractOutput>(new DecayingExponentialOutput(N, in)));
    }
    std::shared_ptr<AbstractEvaluator> eval(new NumericEvaluator());
    eval->add_outputs(outputs);

    std::vector<double> c0 = { 1, 1, 1 };
    auto startTime = std::chrono::system_clock::now();
    auto opts = LevenbergMarquardtOptions();
    opts.c0 = c0; opts.threading = threading; opts.Nthreads = Nthreads;
    eval->set_coefficients(opts.c0);
    if(threading){
        for (auto jj  = 0; jj < Nrepeat; ++jj){
            eval->evaluate_parallel(Nthreads);
       }
    } 
    else{
        for (auto jj  = 0; jj < Nrepeat; ++jj){
            eval->evaluate_serial(0,eval->get_outputs_size(),0);
       }
    }
    auto endTime = std::chrono::system_clock::now();
    return std::chrono::duration<double>(endTime - startTime).count();
}

void init_fitter(py::module &m){
    

    class PyFiniteDiffOutput : public FiniteDiffOutput {
    public:
        /* Inherit the constructors */
        using FiniteDiffOutput::FiniteDiffOutput;

        /* Trampoline (need one for each virtual function) */
        double call_func(const std::vector<double> &c) override {
            /* Release the GIL */
            py::gil_scoped_release release;
            {
                /* Acquire GIL before calling Python code */
                py::gil_scoped_acquire acquire;
                
                PYBIND11_OVERLOAD(
                    double,                      /* Return type */
                    FiniteDiffOutput,            /* Parent class */
                    call_func,                   /* Name of function in C++ (must match Python name) */
                    c                            /* Argument(s) */
                );
            }
        }
    };

    py::class_<AbstractOutput, std::shared_ptr<AbstractOutput> >(m, "AbstractOutput")
        .def("get_error", &AbstractOutput::get_error)
        ;

    py::class_<PolynomialOutput, AbstractOutput, std::shared_ptr<PolynomialOutput> >(m, "PolynomialOutput")
        .def(py::init<std::size_t, const std::shared_ptr<NumericInput> &>())
        ;

    py::class_<DecayingExponentialOutput, AbstractOutput, std::shared_ptr<DecayingExponentialOutput> >(m, "DecayingExponentialOutput")
        .def(py::init<int, const std::shared_ptr<NumericInput> &>())
        ;

    py::class_<FiniteDiffOutput, AbstractOutput, PyFiniteDiffOutput /* trampoline */, std::shared_ptr<FiniteDiffOutput> >(m, "FiniteDiffOutput")
        .def(py::init<const std::shared_ptr<NumericInput> &, 
                      const std::function<double(const std::vector<double> &)>,
                      const std::vector<double> &
                      >())
        ;

    py::class_<AbstractEvaluator, std::shared_ptr<AbstractEvaluator>>(m, "AbstractEvaluator")
        .def("evaluate_serial", &AbstractEvaluator::evaluate_serial)
        .def("evaluate_parallel", &AbstractEvaluator::evaluate_parallel)
        .def("get_outputs_size", &AbstractEvaluator::get_outputs_size)
        .def("add_outputs", &AbstractEvaluator::add_outputs)
        .def("get_error_vector", &AbstractEvaluator::get_error_vector, py::return_value_policy::copy)
        ;

    py::class_<NumericEvaluator, AbstractEvaluator, std::shared_ptr<NumericEvaluator> >(m, "NumericEvaluator")
        .def(py::init<>())
        .def("set_coefficients", &NumericEvaluator::set_coefficients)
        ;

    py::class_<NumericInput, std::shared_ptr<NumericInput> >(m, "NumericInput")
        .def(py::init<double, double>())
        .def("x", &NumericInput::x)
        .def("y", &NumericInput::y);

    py::class_<LevenbergMarquardtOptions>(m, "LevenbergMarquardtOptions")
        .def(py::init<>())
        .def_readwrite("c0", &LevenbergMarquardtOptions::c0)
        .def_readwrite("threading", &LevenbergMarquardtOptions::threading)
        .def_readwrite("Nthreads", &LevenbergMarquardtOptions::Nthreads)
        .def_readwrite("omega", &LevenbergMarquardtOptions::omega)
        .def_readwrite("tau0", &LevenbergMarquardtOptions::tau0)
        ;

    m.def("LevenbergMarquardt", &LevenbergMarquardt, "Fit");
    m.def("fit_decaying_exponential", &fit_decaying_exponential);

    m.def("Eigen_nbThreads", [](){ return Eigen::nbThreads(); });
    m.def("Eigen_setNbThreads", [](int Nthreads) { return Eigen::setNbThreads(Nthreads); });
}

PYBIND11_PLUGIN(NISTfit) {
    py::module m("NISTfit", "NISTfit module");

    init_fitter(m);

    return m.ptr();
}

#endif<|MERGE_RESOLUTION|>--- conflicted
+++ resolved
@@ -8,12 +8,8 @@
 
 #include <pybind11/pybind11.h>
 #include <pybind11/stl.h>
-<<<<<<< HEAD
 #include <pybind11/functional.h>
 
-=======
-#include <pybind11/eigen.h>
->>>>>>> a65e6cae
 namespace py = pybind11;
 
 using namespace NISTfit;
