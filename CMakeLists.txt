--- conflicted
+++ resolved
@@ -31,12 +31,7 @@
         message(STATUS "Set the number of threads")
         add_definitions(-DNTHREAD_MAX=${NISTFIT_NTHREAD_MAX})
     endif()
-<<<<<<< HEAD
-endif()
-if (NISTFIT_STATIC_LIBRARY OR NISTFIT_PYBIND11)
-=======
 elseif (NISTFIT_STATIC_LIBRARY)
->>>>>>> a65e6cae
     add_library(NISTfit STATIC ${APP_SOURCES})
     # Add target include directories for easy linking with other applications
     target_include_directories(NISTfit PUBLIC "${CMAKE_CURRENT_SOURCE_DIR}/include")
